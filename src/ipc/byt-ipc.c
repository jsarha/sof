--- conflicted
+++ resolved
@@ -215,14 +215,7 @@
 		sizeof(struct intel_ipc_data));
 	ipc_set_drvdata(_ipc, iipc);
 
-<<<<<<< HEAD
-	/* schedule */
-	schedule_task_init(&_ipc->ipc_task, ipc_process_task, _ipc);
-	schedule_task_config(&_ipc->ipc_task, 0, 0);
-
-=======
 #ifdef CONFIG_HOST_PTABLE
->>>>>>> ad782efe
 	/* allocate page table buffer */
 	iipc->page_table = rzalloc(RZONE_SYS, SOF_MEM_CAPS_RAM,
 		PLATFORM_PAGE_TABLE_SIZE);
